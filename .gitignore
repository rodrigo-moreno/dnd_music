/test_results
/steps
/wandb
data.zip
*.pth
*.npy
<<<<<<< HEAD
wandb/
*.zip
=======
>>>>>>> f8772d99
<|MERGE_RESOLUTION|>--- conflicted
+++ resolved
@@ -4,8 +4,5 @@
 data.zip
 *.pth
 *.npy
-<<<<<<< HEAD
 wandb/
-*.zip
-=======
->>>>>>> f8772d99
+*.zip